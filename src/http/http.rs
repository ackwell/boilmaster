use std::{
	net::{IpAddr, Ipv4Addr, SocketAddr},
	sync::Arc,
};

use anyhow::Result;
use axum::{Router, Server};
use futures::Future;
use serde::Deserialize;
use tower_http::trace::TraceLayer;

use crate::{data::Data, schema, search::Search};

<<<<<<< HEAD
use super::{admin, search, sheets};
=======
use super::{search, service::State, sheets};
>>>>>>> f3d04a5d

#[derive(Debug, Deserialize)]
pub struct Config {
	address: Option<IpAddr>,
	port: u16,
}

pub async fn serve(
	shutdown: impl Future<Output = ()>,
	config: Config,
	data: Arc<Data>,
	schema: Arc<schema::Provider>,
	search: Arc<Search>,
) -> Result<()> {
	let bind_address = SocketAddr::new(
		config.address.unwrap_or(IpAddr::V4(Ipv4Addr::UNSPECIFIED)),
		config.port,
	);

	tracing::info!("http binding to {bind_address:?}");

	Server::bind(&bind_address)
		.serve(router(data, schema, search).into_make_service())
		.with_graceful_shutdown(shutdown)
		.await
		.unwrap();

	Ok(())
}

fn router(data: Arc<Data>, schema: Arc<schema::Provider>, search: Arc<Search>) -> Router {
	Router::new()
		.nest("/admin", admin::router())
		.nest("/sheets", sheets::router())
		.nest("/search", search::router())
		.layer(TraceLayer::new_for_http())
		.with_state(State {
			data,
			schema,
			search,
		})
}<|MERGE_RESOLUTION|>--- conflicted
+++ resolved
@@ -11,11 +11,7 @@
 
 use crate::{data::Data, schema, search::Search};
 
-<<<<<<< HEAD
-use super::{admin, search, sheets};
-=======
-use super::{search, service::State, sheets};
->>>>>>> f3d04a5d
+use super::{admin, search, service::State, sheets};
 
 #[derive(Debug, Deserialize)]
 pub struct Config {
